// +build linux

package main

import (
	"errors"
	"fmt"
	"os"
	"path/filepath"
	"syscall"

	"github.com/Sirupsen/logrus"
	"github.com/codegangsta/cli"
	"github.com/opencontainers/runc/libcontainer"
	"github.com/opencontainers/runc/libcontainer/configs"
	"github.com/opencontainers/specs/specs-go"
)

const wildcard = -1

var errEmptyID = errors.New("container id cannot be empty")

var allowedDevices = []*configs.Device{
	// allow mknod for any device
	{
		Type:        'c',
		Major:       wildcard,
		Minor:       wildcard,
		Permissions: "m",
		Allow:       true,
	},
	{
		Type:        'b',
		Major:       wildcard,
		Minor:       wildcard,
		Permissions: "m",
		Allow:       true,
	},
	{
		Type:        'c',
		Path:        "/dev/null",
		Major:       1,
		Minor:       3,
		Permissions: "rwm",
		Allow:       true,
	},
	{
		Type:        'c',
		Path:        "/dev/random",
		Major:       1,
		Minor:       8,
		Permissions: "rwm",
		Allow:       true,
	},
	{
		Type:        'c',
		Path:        "/dev/full",
		Major:       1,
		Minor:       7,
		Permissions: "rwm",
		Allow:       true,
	},
	{
		Type:        'c',
		Path:        "/dev/tty",
		Major:       5,
		Minor:       0,
		Permissions: "rwm",
		Allow:       true,
	},
	{
		Type:        'c',
		Path:        "/dev/zero",
		Major:       1,
		Minor:       5,
		Permissions: "rwm",
		Allow:       true,
	},
	{
		Type:        'c',
		Path:        "/dev/urandom",
		Major:       1,
		Minor:       9,
		Permissions: "rwm",
		Allow:       true,
	},
	{
		Path:        "/dev/console",
		Type:        'c',
		Major:       5,
		Minor:       1,
		Permissions: "rwm",
		Allow:       true,
	},
	// /dev/pts/ - pts namespaces are "coming soon"
	{
		Path:        "",
		Type:        'c',
		Major:       136,
		Minor:       wildcard,
		Permissions: "rwm",
		Allow:       true,
	},
	{
		Path:        "",
		Type:        'c',
		Major:       5,
		Minor:       2,
		Permissions: "rwm",
		Allow:       true,
	},
	// tuntap
	{
		Path:        "",
		Type:        'c',
		Major:       10,
		Minor:       200,
		Permissions: "rwm",
		Allow:       true,
	},
}

var (
	maskedPaths = []string{
		"/proc/kcore",
		"/proc/latency_stats",
		"/proc/timer_stats",
		"/proc/sched_debug",
	}
	readonlyPaths = []string{
		"/proc/asound",
		"/proc/bus",
		"/proc/fs",
		"/proc/irq",
		"/proc/sys",
		"/proc/sysrq-trigger",
	}
)

var container libcontainer.Container

func containerPreload(context *cli.Context) error {
	c, err := getContainer(context)
	if err != nil {
		return err
	}
	container = c
	return nil
}

// loadFactory returns the configured factory instance for execing containers.
func loadFactory(context *cli.Context) (libcontainer.Factory, error) {
	root := context.GlobalString("root")
	abs, err := filepath.Abs(root)
	if err != nil {
		return nil, err
	}
	return libcontainer.New(abs, libcontainer.Cgroupfs, func(l *libcontainer.LinuxFactory) error {
		l.CriuPath = context.GlobalString("criu")
		return nil
	})
}

// getContainer returns the specified container instance by loading it from state
// with the default factory.
func getContainer(context *cli.Context) (libcontainer.Container, error) {
	id := context.Args().First()
	if id == "" {
		return nil, errEmptyID
	}
	factory, err := loadFactory(context)
	if err != nil {
		return nil, err
	}
	return factory.Load(id)
}

// fatal prints the error's details if it is a libcontainer specific error type
// then exits the program with an exit status of 1.
func fatal(err error) {
	// make sure the error is written to the logger
	logrus.Error(err)
	fmt.Fprintln(os.Stderr, err)
	os.Exit(1)
}

func fatalf(t string, v ...interface{}) {
	fatal(fmt.Errorf(t, v...))
}

func getDefaultImagePath(context *cli.Context) string {
	cwd, err := os.Getwd()
	if err != nil {
		panic(err)
	}
	return filepath.Join(cwd, "checkpoint")
}

// newProcess returns a new libcontainer Process with the arguments from the
// spec and stdio from the current process.
func newProcess(p specs.Process) (*libcontainer.Process, error) {
	lp := &libcontainer.Process{
		Args: p.Args,
		Env:  p.Env,
		// TODO: fix libcontainer's API to better support uid/gid in a typesafe way.
		User:            fmt.Sprintf("%d:%d", p.User.UID, p.User.GID),
		Cwd:             p.Cwd,
		Capabilities:    p.Capabilities,
		Label:           p.SelinuxLabel,
		NoNewPrivileges: &p.NoNewPrivileges,
		AppArmorProfile: p.ApparmorProfile,
	}
	for _, rlimit := range p.Rlimits {
		rl, err := createLibContainerRlimit(rlimit)
		if err != nil {
			return nil, err
		}
		lp.Rlimits = append(lp.Rlimits, rl)
	}
	return lp, nil
}

func dupStdio(process *libcontainer.Process, rootuid int) error {
	process.Stdin = os.Stdin
	process.Stdout = os.Stdout
	process.Stderr = os.Stderr
	for _, fd := range []uintptr{
		os.Stdin.Fd(),
		os.Stdout.Fd(),
		os.Stderr.Fd(),
	} {
		if err := syscall.Fchown(int(fd), rootuid, rootuid); err != nil {
			return err
		}
	}
	return nil
}

// If systemd is supporting sd_notify protocol, this function will add support
// for sd_notify protocol from within the container.
func setupSdNotify(spec *specs.Spec, notifySocket string) {
	spec.Mounts = append(spec.Mounts, specs.Mount{Destination: notifySocket, Type: "bind", Source: notifySocket, Options: []string{"bind"}})
	spec.Process.Env = append(spec.Process.Env, fmt.Sprintf("NOTIFY_SOCKET=%s", notifySocket))
}

func destroy(container libcontainer.Container) {
	if err := container.Destroy(); err != nil {
		logrus.Error(err)
	}
}

// setupIO sets the proper IO on the process depending on the configuration
// If there is a nil error then there must be a non nil tty returned
func setupIO(process *libcontainer.Process, rootuid int, console string, createTTY, detach bool) (*tty, error) {
	// detach and createTty will not work unless a console path is passed
	// so error out here before changing any terminal settings
	if createTTY && detach && console == "" {
		return nil, fmt.Errorf("cannot allocate tty if runc will detach")
	}
	if createTTY {
		return createTty(process, rootuid, console)
	}
	if detach {
		if err := dupStdio(process, rootuid); err != nil {
			return nil, err
		}
		return &tty{}, nil
	}
	return createStdioPipes(process, rootuid)
}

func createPidFile(path string, process *libcontainer.Process) error {
	pid, err := process.Pid()
	if err != nil {
		return err
	}
	f, err := os.OpenFile(path, os.O_RDWR|os.O_CREATE|os.O_EXCL, 0666)
	if err != nil {
		return err
	}
	defer f.Close()
	_, err = fmt.Fprintf(f, "%d", pid)
	return err
}

func createContainer(context *cli.Context, id string, spec *specs.Spec) (libcontainer.Container, error) {
	config, err := createLibcontainerConfig(id, spec)
	if err != nil {
		return nil, err
	}

	if _, err := os.Stat(config.Rootfs); err != nil {
		if os.IsNotExist(err) {
			return nil, fmt.Errorf("rootfs (%q) does not exist", config.Rootfs)
		}
		return nil, err
	}

	factory, err := loadFactory(context)
	if err != nil {
		return nil, err
	}
	return factory.Create(id, config)
}

type runner struct {
	enableSubreaper bool
	shouldDestroy   bool
	detach          bool
	listenFDs       []*os.File
	pidFile         string
	console         string
	container       libcontainer.Container
}

func (r *runner) run(config *specs.Process) (int, error) {
	process, err := newProcess(*config)
	if err != nil {
		r.destroy()
		return -1, err
	}
	if len(r.listenFDs) > 0 {
		process.Env = append(process.Env, fmt.Sprintf("LISTEN_FDS=%d", len(r.listenFDs)), "LISTEN_PID=1")
		process.ExtraFiles = append(process.ExtraFiles, r.listenFDs...)
	}
	rootuid, err := r.container.Config().HostUID()
	if err != nil {
		r.destroy()
		return -1, err
	}
	tty, err := setupIO(process, rootuid, r.console, config.Terminal, r.detach)
	if err != nil {
		r.destroy()
		return -1, err
	}
	handler := newSignalHandler(tty, r.enableSubreaper)
	if err := r.container.Start(process); err != nil {
		r.destroy()
		tty.Close()
		return -1, err
	}
	if err := tty.ClosePostStart(); err != nil {
		r.terminate(process)
		r.destroy()
		tty.Close()
		return -1, err
	}
	if r.pidFile != "" {
		if err := createPidFile(r.pidFile, process); err != nil {
			r.terminate(process)
			r.destroy()
			tty.Close()
			return -1, err
		}
	}
	if r.detach {
		tty.Close()
		return 0, nil
	}
<<<<<<< HEAD
	return handler.forward(process)
}

func validateProcessSpec(spec *specs.Process) error {
	if spec.Cwd == "" {
		return fmt.Errorf("Cwd property must not be empty")
	}
	if !filepath.IsAbs(spec.Cwd) {
		return fmt.Errorf("Cwd must be an absolute path")
	}
	if len(spec.Args) == 0 {
		return fmt.Errorf("args must not be empty")
	}
	return nil
=======
	status, err := handler.forward(process)
	if err != nil {
		r.terminate(process)
	}
	r.destroy()
	tty.Close()
	return status, err
}

func (r *runner) destroy() {
	if r.shouldDestroy {
		destroy(r.container)
	}
}

func (r *runner) terminate(p *libcontainer.Process) {
	p.Signal(syscall.SIGKILL)
	p.Wait()
>>>>>>> fdb100d2
}<|MERGE_RESOLUTION|>--- conflicted
+++ resolved
@@ -357,8 +357,24 @@
 		tty.Close()
 		return 0, nil
 	}
-<<<<<<< HEAD
-	return handler.forward(process)
+	status, err := handler.forward(process)
+	if err != nil {
+		r.terminate(process)
+	}
+	r.destroy()
+	tty.Close()
+	return status, err
+}
+
+func (r *runner) destroy() {
+	if r.shouldDestroy {
+		destroy(r.container)
+	}
+}
+
+func (r *runner) terminate(p *libcontainer.Process) {
+	p.Signal(syscall.SIGKILL)
+	p.Wait()
 }
 
 func validateProcessSpec(spec *specs.Process) error {
@@ -372,24 +388,4 @@
 		return fmt.Errorf("args must not be empty")
 	}
 	return nil
-=======
-	status, err := handler.forward(process)
-	if err != nil {
-		r.terminate(process)
-	}
-	r.destroy()
-	tty.Close()
-	return status, err
-}
-
-func (r *runner) destroy() {
-	if r.shouldDestroy {
-		destroy(r.container)
-	}
-}
-
-func (r *runner) terminate(p *libcontainer.Process) {
-	p.Signal(syscall.SIGKILL)
-	p.Wait()
->>>>>>> fdb100d2
 }